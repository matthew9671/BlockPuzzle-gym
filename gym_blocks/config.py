--- conflicted
+++ resolved
@@ -21,11 +21,7 @@
     'max_u': 1.,  # max absolute value of actions on different coordinates
     # ddpg
     'layers': 3,  # number of layers in the critic/actor networks
-<<<<<<< HEAD
     'hidden': 128,  # number of neurons in each hidden layers
-=======
-    'hidden': 256,  # number of neurons in each hidden layers
->>>>>>> b5cbcd41
     #'network_class': 'baselines.her.actor_critic:ActorCritic',
     'network_class': 'gym_blocks.actor_critic:SimpleAttentionActorCritic',
     'Q_lr': 0.002, # critic learning rate
